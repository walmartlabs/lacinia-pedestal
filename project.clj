--- conflicted
+++ resolved
@@ -4,16 +4,6 @@
   :license {:name "Apache Software License 2.0"
             :url "http://www.apache.org/licenses/LICENSE-2.0"}
   :dependencies [[org.clojure/clojure "1.9.0"]
-<<<<<<< HEAD
-                 [com.walmartlabs/lacinia "0.28.0"]
-                 [com.fasterxml.jackson.core/jackson-core "2.9.5"]
-                 [io.pedestal/pedestal.service "0.5.4"]
-                 [io.pedestal/pedestal.jetty "0.5.4"]]
-  :profiles
-  {:dev {:dependencies [[clj-http "2.3.0"]
-                        [com.walmartlabs/test-reporting "0.1.0"]
-                        [expound "0.7.0"]
-=======
                  [com.walmartlabs/lacinia "0.29.0-rc-1"]
                  [com.fasterxml.jackson.core/jackson-core "2.9.6"]
                  [io.pedestal/pedestal.service "0.5.4"]
@@ -23,7 +13,6 @@
   {:dev {:dependencies [[clj-http "2.3.0"]
                         [com.walmartlabs/test-reporting "0.1.0"]
                         [expound "0.7.1"]
->>>>>>> c3b91d5d
                         [stylefruits/gniazdo "1.0.1"
                          :exclusions [org.eclipse.jetty.websocket/websocket-client]]
                         [io.aviso/logging "0.3.1"]]}}
