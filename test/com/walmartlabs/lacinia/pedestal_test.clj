--- conflicted
+++ resolved
@@ -5,86 +5,11 @@
     [clj-http.client :as client]
     [clojure.string :as str]
     [com.walmartlabs.lacinia.test-utils :refer [sample-schema-fixture
-                                                send-request]]))
-
-<<<<<<< HEAD
-(defn ^:private resolve-echo
-  [context args _]
-  (let [{:keys [value error]} args
-        error-map (when error
-                    {:message "Forced error."
-                     :status error})
-        resolved-value {:value value
-                        :method (get-in context [:request :request-method])}]
-    (resolve-as resolved-value error-map)))
-
-(use-fixtures :once
-  (fn [f]
-    (let [schema (-> (io/resource "sample-schema.edn")
-                     slurp
-                     edn/read-string
-                     (util/attach-resolvers {:resolve-echo resolve-echo})
-                     schema/compile)
-          service (lp/pedestal-service schema {:graphiql true})]
-      (http/start service)
-      (try
-        (f)
-        (finally
-          (http/stop service))))))
-
-(defn ^:private get-url
-  [path]
-  (client/get (str "http://localhost:8888" path) {:throw-exceptions false}))
-
-(defn send-json-request
-  ([method json]
-   (send-json-request method json "application/json"))
-  ([method json content-type]
-   (-> {:method method
-        :url "http://localhost:8888/graphql"
-        :throw-exceptions false
-        :body (cheshire/generate-string json)
-        :headers {"Content-Type" content-type}}
-       client/request
-       (update :body
-               #(try
-                  (cheshire/parse-string % true)
-                  (catch Exception t
-                    %))))))
+                                                send-request
+                                                send-json-request]]))
 
 
-(defn ^:private send-request
-  "Sends a GraphQL request to the server and returns the response."
-  ([query]
-   (send-request :get query))
-  ([method query]
-   (send-request method query nil))
-  ([method query vars]
-   (-> {:method method
-        :url "http://localhost:8888/graphql"
-        :throw-exceptions false}
-       (cond->
-         (= method :get)
-         (assoc-in [:query-params :query] query)
-
-         (= method :post)
-         (assoc-in [:headers "Content-Type"] "application/graphql")
-
-         ;; :post-bad is like :post, but without setting the content type
-         (= method :post)
-         (assoc :body query
-                :method :post)
-
-         vars
-         (assoc-in [:query-params :variables] (cheshire/generate-string vars)))
-       client/request
-       (update :body #(try
-                        (cheshire/parse-string % true)
-                        (catch Exception t
-                          %))))))
-=======
 (use-fixtures :once (sample-schema-fixture {:graphiql true}))
->>>>>>> 060807a4
 
 (deftest simple-get-query
   (let [response (send-request "{ echo(value: \"hello\") { value method }}")]
