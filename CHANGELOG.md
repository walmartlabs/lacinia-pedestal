## 0.4.0 -- UNRELEASED

<<<<<<< HEAD
The compiled-schema passed to `com.walmartlabs.lacinia.pedestal/pedestal-service` may now
be a function that _returns_ the compiled schema, which is useful when during testing
and development.
=======

Added `com.walmartlabs.lacinia.pedestal.interceptors/splice`, which is
used to substitute an existing interceptor with a replacement.
>>>>>>> cd3b67df

## 0.3.0 -- 7 Aug 2017

Added support for GraphQL subscriptions!
Subscriptions are patterned after [Apollo GraphQL](http://dev.apollodata.com/tools/graphql-subscriptions/index.html).
lacinia-pedestal should be a drop-in replacement for Apollo GraphQL server.

The default interceptor stack has been reordered, slightly.
New functions have been added to get the interceptors as a map
annotated with dependency meta-data, and to extract
the ordered interceptors from such a map.

`com.walmartlabs.lacinia.pedestal/graphql-routes` has been refactored:
it can be used as before, but its logic has been largely refactored
into smaller, reusable functions that are used when the default
interceptor stack must be modified for the application.

Error during request processing are now reported, in the response, in a more
consistent fashion.

This version of lacinia-pedestal only works with com.walmartlabs/lacinia **0.19.0** and above.

[Closed Issues](https://github.com/walmartlabs/lacinia-pedestal/milestone/2?closed=1)

## 0.2.0 -- 1 Jun 2017

The library and GitHub project have been renamed from `pedestal-lacinia` to
`lacinia-pedestal`.

Updated to com.walmartlabs/lacinia dependency to version 0.17.0.

Added an option to execute the GraphQL request asynchronously; when enabled,
the handler returns a channel that conveys the Pedestal context containing
the response, once the query has finished executing.

Introduced function `com.walmartlabs.lacinia.pedestal/inject-app-context-interceptor` and
converted `query-executor-handler` from a function to constant.

A new namespace, `com.walmartlabs.lacinia.async`, includes functions to adapt
field resolvers that return clojure.core.async channels to Lacinia.

## 0.1.1 -- 19 Apr 2017

Update dependency on com.walmartlabs/lacinia to latest version, 0.15.0.

## 0.1.0 -- 19 Apr 2017

First release.
<|MERGE_RESOLUTION|>--- conflicted
+++ resolved
@@ -1,14 +1,11 @@
 ## 0.4.0 -- UNRELEASED
 
-<<<<<<< HEAD
 The compiled-schema passed to `com.walmartlabs.lacinia.pedestal/pedestal-service` may now
 be a function that _returns_ the compiled schema, which is useful when during testing
 and development.
-=======
 
 Added `com.walmartlabs.lacinia.pedestal.interceptors/splice`, which is
 used to substitute an existing interceptor with a replacement.
->>>>>>> cd3b67df
 
 ## 0.3.0 -- 7 Aug 2017
 
