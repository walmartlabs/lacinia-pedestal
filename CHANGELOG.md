--- conflicted
+++ resolved
@@ -1,12 +1,8 @@
-<<<<<<< HEAD
 ## 0.10.0 -- UNRELEASED
 
 A spec for the `service-map` function is now provided.
 
-## 0.9.0 -- UNRELEASED
-=======
 ## 0.9.0 -- 21 Jun 2018
->>>>>>> 4c534ca8
 
 Invalid JSON sent to lacinia-pedestal now results in proper 400 reponse,
 rather than throwing an exception (and a 500 response).
