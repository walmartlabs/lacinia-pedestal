## 0.10.0 -- UNRELEASED

A spec for the `service-map` function is now provided.

<<<<<<< HEAD
The default set of interceptors has been split up slightly, in advance
of support for server-side queries in an upcoming release.

The signature of `com.walmartlabs.lacinia.pedestal/routes-from-interceptors`
has changed in an incompatible way; it now expects the compiled schema
as the first argument (previously it was the root path); this function
is not generally invoked from user code.
=======
Changes were made to allow for the updated structure of error maps in Lacinia 0.29.0.
>>>>>>> c3b91d5d

## 0.9.0 -- 21 Jun 2018

Invalid JSON sent to lacinia-pedestal now results in proper 400 reponse,
rather than throwing an exception (and a 500 response).

[Closed Issues](https://github.com/walmartlabs/lacinia-pedestal/milestone/8?closed=1)

## 0.8.0 -- 6 Jun 2018

The `com.walmartlabs.lacinia.pedestal.interceptors` namespaces has been
removed outright, and with it, support for interceptor dependency maps.
A scattering of other functions related to dependency maps have also been removed.

Added a number of options to control the creation of core.async channels used
to manage the flow of data for subscriptions.

Dependencies have been updated to latest.

For subscription requests, the connection parameters are now captured at connection time,
and available as the `:com.walmartlabs.lacinia/connection-params` key of the application context.

[Closed Issues](https://github.com/walmartlabs/lacinia-pedestal/milestone/7?closed=1)

## 0.7.0 -- 2 Mar 2018

The `com.walmartlabs.lacina.pedestal.interceptors` namespace has been deprecated; it will be removed
in the 0.8.0 release.
Instead, use the new `inject` function, which adds (or replaces) an interceptor to a seq of
interceptors.

The `interceptors` namespace, and other functions related to interceptor maps, will be removed
in the 0.8.0 release.  All functions scheduled for removal have been so marked in their docstrings.

The :api-key option has been removed, replaced with the :ide-headers option.
This is a more general approach that supports multiple headers with arbitrary names.

[Closed Issues](https://github.com/walmartlabs/lacinia-pedestal/milestone/6?closed=1)

## 0.6.0 -- 30 Jan 2018

It is now possible to configure the paths used to access the GraphQL endpoint and
the GraphiQL IDE.

A few functions that were inadventently made public have been made private.

[Closed Issues](https://github.com/walmartlabs/lacinia-pedestal/milestone/5?closed=1)

## 0.5.0 -- 5 Dec 2017

New function `com.walmartlabs.lacinia.pedestal/service-map` is now preferred
over `pedestal-service` (which has been deprecated).
`service-map` does *not* create the server; that is now the responsibility
of the calling code,
which makes it far easier to customize the service map before creating a server
from it.

Pedestal 0.5.3 includes a `Content-Security-Policy` header by default that disables
GraphiQL.
This header is now disabled when GraphiQL is enabled.

[Closed Issues](https://github.com/walmartlabs/lacinia-pedestal/milestone/4?closed=1)

## 0.4.0 -- 24 Oct 2017

The compiled-schema passed to `com.walmartlabs.lacinia.pedestal/pedestal-service` may now
be a function that _returns_ the compiled schema, which is useful when during testing
and development.

Added `com.walmartlabs.lacinia.pedestal.interceptors/splice`, which is
used to substitute an existing interceptor with a replacement.

[Closed Issues](https://github.com/walmartlabs/lacinia-pedestal/milestone/3?closed=1)

## 0.3.0 -- 7 Aug 2017

Added support for GraphQL subscriptions!
Subscriptions are patterned after [Apollo GraphQL](http://dev.apollodata.com/tools/graphql-subscriptions/index.html).
lacinia-pedestal should be a drop-in replacement for Apollo GraphQL server.

The default interceptor stack has been reordered, slightly.
New functions have been added to get the interceptors as a map
annotated with dependency meta-data, and to extract
the ordered interceptors from such a map.

`com.walmartlabs.lacinia.pedestal/graphql-routes` has been refactored:
it can be used as before, but its logic has been largely refactored
into smaller, reusable functions that are used when the default
interceptor stack must be modified for the application.

Error during request processing are now reported, in the response, in a more
consistent fashion.

This version of lacinia-pedestal only works with com.walmartlabs/lacinia **0.19.0** and above.

[Closed Issues](https://github.com/walmartlabs/lacinia-pedestal/milestone/2?closed=1)

## 0.2.0 -- 1 Jun 2017

The library and GitHub project have been renamed from `pedestal-lacinia` to
`lacinia-pedestal`.

Updated to com.walmartlabs/lacinia dependency to version 0.17.0.

Added an option to execute the GraphQL request asynchronously; when enabled,
the handler returns a channel that conveys the Pedestal context containing
the response, once the query has finished executing.

Introduced function `com.walmartlabs.lacinia.pedestal/inject-app-context-interceptor` and
converted `query-executor-handler` from a function to constant.

A new namespace, `com.walmartlabs.lacinia.async`, includes functions to adapt
field resolvers that return clojure.core.async channels to Lacinia.

## 0.1.1 -- 19 Apr 2017

Update dependency on com.walmartlabs/lacinia to latest version, 0.15.0.

## 0.1.0 -- 19 Apr 2017

First release.
<|MERGE_RESOLUTION|>--- conflicted
+++ resolved
@@ -2,7 +2,8 @@
 
 A spec for the `service-map` function is now provided.
 
-<<<<<<< HEAD
+Changes were made to allow for the updated structure of error maps in Lacinia 0.29.0.
+
 The default set of interceptors has been split up slightly, in advance
 of support for server-side queries in an upcoming release.
 
@@ -10,9 +11,6 @@
 has changed in an incompatible way; it now expects the compiled schema
 as the first argument (previously it was the root path); this function
 is not generally invoked from user code.
-=======
-Changes were made to allow for the updated structure of error maps in Lacinia 0.29.0.
->>>>>>> c3b91d5d
 
 ## 0.9.0 -- 21 Jun 2018
 
