--- conflicted
+++ resolved
@@ -1,13 +1,9 @@
-<<<<<<< HEAD
 ## 0.7.0 -- UNRELEASED
 
 The :api-key option has been removed, replaced with the :ide-headers option.
 This is a more general approach that supports multiple headers with arbitrary names.
 
-## 0.6.0 -- UNRELEASED
-=======
 ## 0.6.0 -- 30 Jan 2018
->>>>>>> 64124bc6
 
 It is now possible to configure the paths used to access the GraphQL endpoint and
 the GraphiQL IDE.
