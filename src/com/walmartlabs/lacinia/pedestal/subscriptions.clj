--- conflicted
+++ resolved
@@ -464,12 +464,9 @@
   [compiled-schema options]
   (let [{:keys [keep-alive-ms app-context init-context send-buffer-or-n response-chan-fn values-chan-fn]
          :or {keep-alive-ms 30000
-<<<<<<< HEAD
-=======
               send-buffer-or-n 10
               response-chan-fn #(chan 10)
               values-chan-fn #(chan 1)
->>>>>>> 33fb3123
               init-context (fn [ctx & _args] ctx)}} options
         interceptors (or (:subscription-interceptors options)
                          (default-subscription-interceptors compiled-schema app-context))
@@ -488,23 +485,14 @@
                        (log/debug :event ::closed)
                        (close! response-data-ch)
                        (close! ws-data-ch))
-<<<<<<< HEAD
-            base-context (init-context base-context req resp)
-=======
             base-context' (init-context base-context req resp)
->>>>>>> 33fb3123
             on-connect (fn [_session send-ch]
                          (log/debug :event ::connected)
                          (response-encode-loop response-data-ch send-ch)
                          (ws-parse-loop ws-text-ch ws-data-ch response-data-ch)
                          (connection-loop keep-alive-ms ws-data-ch response-data-ch base-context'))]
         (ws/make-ws-listener
-<<<<<<< HEAD
-          {:on-connect (ws/start-ws-connection on-connect)
-=======
           {:on-connect (ws/start-ws-connection on-connect send-buffer-or-n)
-           ;; TODO: Back-pressure?
->>>>>>> 33fb3123
            :on-text #(put! ws-text-ch %)
            :on-error #(log/error :event ::error :exception %)
            :on-close on-close})))))