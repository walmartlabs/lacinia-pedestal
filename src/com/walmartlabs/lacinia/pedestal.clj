--- conflicted
+++ resolved
@@ -489,31 +489,6 @@
               asset-path default-asset-path
               ide-path "/"}} options
         get-interceptor-map (or (:interceptors options)
-<<<<<<< HEAD
-                                (default-interceptors compiled-schema options))
-
-        index-handler (when graphiql
-                        (let [index-response (read-graphiql-html path asset-path options)]
-                          (fn [request]
-                            index-response)))
-        asset-path' (str asset-path "/*path")
-        asset-get-handler (fn [request]
-                            (response/resource-response (-> request :path-params :path)
-                                                        {:root "graphiql"}))
-        asset-head-handler #(-> %
-                                asset-get-handler
-                                (assoc :body nil))
-        ;; We're currently in transition; the interceptor dependency map is deprecated in 0.7.0,
-        ;; but still supported.  But a modern client may pass a seq of interceptors, not a dependency
-        ;; map.
-        routes (if (map? get-interceptor-map)
-                 (routes-from-interceptor-map path get-interceptor-map)
-                 (routes-from-interceptors path get-interceptor-map options))]
-    (cond-> routes
-      graphiql (conj [ide-path :get index-handler :route-name ::graphiql-ide-index]
-                     [asset-path' :get asset-get-handler :route-name ::graphiql-get-assets]
-                     [asset-path' :head asset-head-handler :route-name ::graphiql-head-assets]))))
-=======
                                 (graphql-interceptors compiled-schema options))
         base-routes (routes-from-interceptor-map path get-interceptor-map)]
     (if-not graphiql
@@ -534,7 +509,6 @@
               [ide-path :get index-handler :route-name ::graphiql-ide-index]
               [asset-path' :get asset-get-handler :route-name ::graphiql-get-assets]
               [asset-path' :head asset-head-handler :route-name ::graphiql-head-assets])))))
->>>>>>> 7c42c884
 
 (defn service-map
   "Creates and returns a Pedestal service map.
